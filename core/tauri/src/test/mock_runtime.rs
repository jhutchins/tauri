// Copyright 2019-2022 Tauri Programme within The Commons Conservancy
// SPDX-License-Identifier: Apache-2.0
// SPDX-License-Identifier: MIT

#![allow(dead_code)]
#![allow(missing_docs)]

use tauri_runtime::{
  menu::{Menu, MenuUpdate},
  monitor::Monitor,
  webview::{WindowBuilder, WindowBuilderBase},
  window::{
    dpi::{PhysicalPosition, PhysicalSize, Position, Size},
    CursorIcon, DetachedWindow, MenuEvent, PendingWindow, WindowEvent,
  },
  Dispatch, EventLoopProxy, Icon, Result, RunEvent, Runtime, RuntimeHandle, UserAttentionType,
  UserEvent,
};
#[cfg(all(desktop, feature = "system-tray"))]
use tauri_runtime::{
  menu::{SystemTrayMenu, TrayHandle},
  SystemTray, SystemTrayEvent, TrayId,
};
use tauri_utils::{config::WindowConfig, Theme};
use uuid::Uuid;

#[cfg(windows)]
use windows::Win32::Foundation::HWND;

use std::{
  collections::HashMap,
  fmt,
  sync::{Arc, Mutex},
};

type ShortcutMap = HashMap<String, Box<dyn Fn() + Send + 'static>>;

#[derive(Clone)]
pub struct RuntimeContext {
  shortcuts: Arc<Mutex<ShortcutMap>>,
  clipboard: Arc<Mutex<Option<String>>>,
}

impl fmt::Debug for RuntimeContext {
  fn fmt(&self, f: &mut fmt::Formatter<'_>) -> fmt::Result {
    f.debug_struct("RuntimeContext")
      .field("clipboard", &self.clipboard)
      .finish()
  }
}

#[derive(Debug, Clone)]
pub struct MockRuntimeHandle {
  context: RuntimeContext,
}

impl<T: UserEvent> RuntimeHandle<T> for MockRuntimeHandle {
  type Runtime = MockRuntime;

  fn create_proxy(&self) -> EventProxy {
    unimplemented!()
  }

  /// Create a new webview window.
  fn create_window(
    &self,
    pending: PendingWindow<T, Self::Runtime>,
  ) -> Result<DetachedWindow<T, Self::Runtime>> {
    Ok(DetachedWindow {
      label: pending.label,
      dispatcher: MockDispatcher {
        context: self.context.clone(),
      },
      menu_ids: Default::default(),
      js_event_listeners: Default::default(),
    })
  }

  /// Run a task on the main thread.
  fn run_on_main_thread<F: FnOnce() + Send + 'static>(&self, f: F) -> Result<()> {
    unimplemented!()
  }

  #[cfg(all(desktop, feature = "system-tray"))]
  #[cfg_attr(doc_cfg, doc(cfg(all(desktop, feature = "system-tray"))))]
  fn system_tray(
    &self,
    system_tray: SystemTray,
  ) -> Result<<Self::Runtime as Runtime<T>>::TrayHandler> {
    unimplemented!()
  }

  fn raw_display_handle(&self) -> raw_window_handle::RawDisplayHandle {
    unimplemented!()
  }
}

#[derive(Debug, Clone)]
pub struct MockDispatcher {
  context: RuntimeContext,
}

#[cfg(all(desktop, feature = "global-shortcut"))]
#[derive(Debug, Clone)]
pub struct MockGlobalShortcutManager {
  context: RuntimeContext,
}

#[cfg(all(desktop, feature = "global-shortcut"))]
impl tauri_runtime::GlobalShortcutManager for MockGlobalShortcutManager {
  fn is_registered(&self, accelerator: &str) -> Result<bool> {
    Ok(
      self
        .context
        .shortcuts
        .lock()
        .unwrap()
        .contains_key(accelerator),
    )
  }

  fn register<F: Fn() + Send + 'static>(&mut self, accelerator: &str, handler: F) -> Result<()> {
    self
      .context
      .shortcuts
      .lock()
      .unwrap()
      .insert(accelerator.into(), Box::new(handler));
    Ok(())
  }

  fn unregister_all(&mut self) -> Result<()> {
    *self.context.shortcuts.lock().unwrap() = Default::default();
    Ok(())
  }

  fn unregister(&mut self, accelerator: &str) -> Result<()> {
    self.context.shortcuts.lock().unwrap().remove(accelerator);
    Ok(())
  }
}

#[cfg(feature = "clipboard")]
#[derive(Debug, Clone)]
pub struct MockClipboardManager {
  context: RuntimeContext,
}

#[cfg(feature = "clipboard")]
impl tauri_runtime::ClipboardManager for MockClipboardManager {
  fn write_text<T: Into<String>>(&mut self, text: T) -> Result<()> {
    self.context.clipboard.lock().unwrap().replace(text.into());
    Ok(())
  }

  fn read_text(&self) -> Result<Option<String>> {
    Ok(self.context.clipboard.lock().unwrap().clone())
  }
}

#[derive(Debug, Clone)]
pub struct MockWindowBuilder {}

impl WindowBuilderBase for MockWindowBuilder {}

impl WindowBuilder for MockWindowBuilder {
  fn new() -> Self {
    Self {}
  }

  fn with_config(config: WindowConfig) -> Self {
    Self {}
  }

  fn menu(self, menu: Menu) -> Self {
    self
  }

  fn center(self) -> Self {
    self
  }

  fn position(self, x: f64, y: f64) -> Self {
    self
  }

  fn inner_size(self, min_width: f64, min_height: f64) -> Self {
    self
  }

  fn min_inner_size(self, min_width: f64, min_height: f64) -> Self {
    self
  }

  fn max_inner_size(self, max_width: f64, max_height: f64) -> Self {
    self
  }

  fn resizable(self, resizable: bool) -> Self {
    self
  }

  fn title<S: Into<String>>(self, title: S) -> Self {
    self
  }

  fn fullscreen(self, fullscreen: bool) -> Self {
    self
  }

  fn focus(self) -> Self {
    self
  }

  fn maximized(self, maximized: bool) -> Self {
    self
  }

  fn visible(self, visible: bool) -> Self {
    self
  }

  #[cfg(any(not(target_os = "macos"), feature = "macos-private-api"))]
  #[cfg_attr(
    doc_cfg,
    doc(cfg(any(not(target_os = "macos"), feature = "macos-private-api")))
  )]
  fn transparent(self, transparent: bool) -> Self {
    self
  }

  fn decorations(self, decorations: bool) -> Self {
    self
  }

  fn always_on_top(self, always_on_top: bool) -> Self {
    self
  }

  fn icon(self, icon: Icon) -> Result<Self> {
    Ok(self)
  }

  fn skip_taskbar(self, skip: bool) -> Self {
    self
  }

  #[cfg(windows)]
  fn parent_window(self, parent: HWND) -> Self {
    self
  }

  #[cfg(target_os = "macos")]
  fn parent_window(self, parent: *mut std::ffi::c_void) -> Self {
    self
  }

  #[cfg(windows)]
  fn owner_window(self, owner: HWND) -> Self {
    self
  }

  fn theme(self, theme: Option<Theme>) -> Self {
    self
  }

  fn has_icon(&self) -> bool {
    false
  }

  fn get_menu(&self) -> Option<&Menu> {
    None
  }
}

impl<T: UserEvent> Dispatch<T> for MockDispatcher {
  type Runtime = MockRuntime;

  type WindowBuilder = MockWindowBuilder;

  fn run_on_main_thread<F: FnOnce() + Send + 'static>(&self, f: F) -> Result<()> {
    Ok(())
  }

  fn on_window_event<F: Fn(&WindowEvent) + Send + 'static>(&self, f: F) -> Uuid {
    Uuid::new_v4()
  }

  fn on_menu_event<F: Fn(&MenuEvent) + Send + 'static>(&self, f: F) -> Uuid {
    Uuid::new_v4()
  }

  #[cfg(any(debug_assertions, feature = "devtools"))]
  fn open_devtools(&self) {}

  #[cfg(any(debug_assertions, feature = "devtools"))]
  fn close_devtools(&self) {}

  #[cfg(any(debug_assertions, feature = "devtools"))]
  fn is_devtools_open(&self) -> Result<bool> {
    Ok(false)
  }

  fn scale_factor(&self) -> Result<f64> {
    Ok(1.0)
  }

  fn inner_position(&self) -> Result<PhysicalPosition<i32>> {
    Ok(PhysicalPosition { x: 0, y: 0 })
  }

  fn outer_position(&self) -> Result<PhysicalPosition<i32>> {
    Ok(PhysicalPosition { x: 0, y: 0 })
  }

  fn inner_size(&self) -> Result<PhysicalSize<u32>> {
    Ok(PhysicalSize {
      width: 0,
      height: 0,
    })
  }

  fn outer_size(&self) -> Result<PhysicalSize<u32>> {
    Ok(PhysicalSize {
      width: 0,
      height: 0,
    })
  }

  fn is_fullscreen(&self) -> Result<bool> {
    Ok(false)
  }

  fn is_maximized(&self) -> Result<bool> {
    Ok(false)
  }

  fn is_decorated(&self) -> Result<bool> {
    Ok(false)
  }

  fn is_resizable(&self) -> Result<bool> {
    Ok(false)
  }

  fn is_visible(&self) -> Result<bool> {
    Ok(true)
  }

  fn is_menu_visible(&self) -> Result<bool> {
    Ok(true)
  }

  fn current_monitor(&self) -> Result<Option<Monitor>> {
    Ok(None)
  }

  fn primary_monitor(&self) -> Result<Option<Monitor>> {
    Ok(None)
  }

  fn available_monitors(&self) -> Result<Vec<Monitor>> {
    Ok(Vec::new())
  }

  fn theme(&self) -> Result<Theme> {
    Ok(Theme::Light)
  }

  #[cfg(any(
    target_os = "linux",
    target_os = "dragonfly",
    target_os = "freebsd",
    target_os = "netbsd",
    target_os = "openbsd"
  ))]
  fn gtk_window(&self) -> Result<gtk::ApplicationWindow> {
    unimplemented!()
  }

  fn raw_window_handle(&self) -> Result<raw_window_handle::RawWindowHandle> {
    unimplemented!()
  }

  fn center(&self) -> Result<()> {
    Ok(())
  }

  fn print(&self) -> Result<()> {
    Ok(())
  }

  fn request_user_attention(&self, request_type: Option<UserAttentionType>) -> Result<()> {
    Ok(())
  }

  fn create_window(
    &mut self,
    pending: PendingWindow<T, Self::Runtime>,
  ) -> Result<DetachedWindow<T, Self::Runtime>> {
    unimplemented!()
  }

  fn set_resizable(&self, resizable: bool) -> Result<()> {
    Ok(())
  }

  fn set_title<S: Into<String>>(&self, title: S) -> Result<()> {
    Ok(())
  }

  fn maximize(&self) -> Result<()> {
    Ok(())
  }

  fn unmaximize(&self) -> Result<()> {
    Ok(())
  }

  fn minimize(&self) -> Result<()> {
    Ok(())
  }

  fn unminimize(&self) -> Result<()> {
    Ok(())
  }

  fn show_menu(&self) -> Result<()> {
    Ok(())
  }

  fn hide_menu(&self) -> Result<()> {
    Ok(())
  }

  fn show(&self) -> Result<()> {
    Ok(())
  }

  fn hide(&self) -> Result<()> {
    Ok(())
  }

  fn close(&self) -> Result<()> {
    Ok(())
  }

  fn set_decorations(&self, decorations: bool) -> Result<()> {
    Ok(())
  }

  fn set_always_on_top(&self, always_on_top: bool) -> Result<()> {
    Ok(())
  }

  fn set_size(&self, size: Size) -> Result<()> {
    Ok(())
  }

  fn set_min_size(&self, size: Option<Size>) -> Result<()> {
    Ok(())
  }

  fn set_max_size(&self, size: Option<Size>) -> Result<()> {
    Ok(())
  }

  fn set_position(&self, position: Position) -> Result<()> {
    Ok(())
  }

  fn set_fullscreen(&self, fullscreen: bool) -> Result<()> {
    Ok(())
  }

  fn set_focus(&self) -> Result<()> {
    Ok(())
  }

  fn set_icon(&self, icon: Icon) -> Result<()> {
    Ok(())
  }

  fn set_skip_taskbar(&self, skip: bool) -> Result<()> {
    Ok(())
  }

  fn set_cursor_grab(&self, grab: bool) -> Result<()> {
    Ok(())
  }

  fn set_cursor_visible(&self, visible: bool) -> Result<()> {
    Ok(())
  }

  fn set_cursor_icon(&self, icon: CursorIcon) -> Result<()> {
    Ok(())
  }

  fn set_cursor_position<Pos: Into<Position>>(&self, position: Pos) -> Result<()> {
    Ok(())
  }

  fn start_dragging(&self) -> Result<()> {
    Ok(())
  }

  fn eval_script<S: Into<String>>(&self, script: S) -> Result<()> {
    Ok(())
  }

  fn update_menu_item(&self, id: u16, update: MenuUpdate) -> Result<()> {
    Ok(())
  }
}

#[cfg(all(desktop, feature = "system-tray"))]
#[derive(Debug, Clone)]
pub struct MockTrayHandler {
  context: RuntimeContext,
}

#[cfg(all(desktop, feature = "system-tray"))]
impl TrayHandle for MockTrayHandler {
  fn set_icon(&self, icon: Icon) -> Result<()> {
    Ok(())
  }
  fn set_menu(&self, menu: SystemTrayMenu) -> Result<()> {
    Ok(())
  }
  fn update_item(&self, id: u16, update: MenuUpdate) -> Result<()> {
    Ok(())
  }
  #[cfg(target_os = "macos")]
  fn set_icon_as_template(&self, is_template: bool) -> Result<()> {
    Ok(())
  }

  fn destroy(&self) -> Result<()> {
    Ok(())
  }
}

#[derive(Debug, Clone)]
pub struct EventProxy {}

impl<T: UserEvent> EventLoopProxy<T> for EventProxy {
  fn send_event(&self, event: T) -> Result<()> {
    Ok(())
  }
}

#[derive(Debug)]
pub struct MockRuntime {
<<<<<<< HEAD
  pub context: RuntimeContext,
  #[cfg(all(desktop, feature = "global-shortcut"))]
=======
  pub(crate) context: RuntimeContext,
  #[cfg(feature = "global-shortcut")]
>>>>>>> 59ecfa4d
  global_shortcut_manager: MockGlobalShortcutManager,
  #[cfg(feature = "clipboard")]
  clipboard_manager: MockClipboardManager,
  #[cfg(all(desktop, feature = "system-tray"))]
  tray_handler: MockTrayHandler,
}

impl MockRuntime {
  fn init() -> Self {
    let context = RuntimeContext {
      shortcuts: Default::default(),
      clipboard: Default::default(),
    };
    Self {
      #[cfg(all(desktop, feature = "global-shortcut"))]
      global_shortcut_manager: MockGlobalShortcutManager {
        context: context.clone(),
      },
      #[cfg(feature = "clipboard")]
      clipboard_manager: MockClipboardManager {
        context: context.clone(),
      },
      #[cfg(all(desktop, feature = "system-tray"))]
      tray_handler: MockTrayHandler {
        context: context.clone(),
      },
      context,
    }
  }
}

impl<T: UserEvent> Runtime<T> for MockRuntime {
  type Dispatcher = MockDispatcher;
  type Handle = MockRuntimeHandle;
  #[cfg(all(desktop, feature = "global-shortcut"))]
  type GlobalShortcutManager = MockGlobalShortcutManager;
  #[cfg(feature = "clipboard")]
  type ClipboardManager = MockClipboardManager;
  #[cfg(all(desktop, feature = "system-tray"))]
  type TrayHandler = MockTrayHandler;
  type EventLoopProxy = EventProxy;

  fn new() -> Result<Self> {
    Ok(Self::init())
  }

  #[cfg(any(windows, target_os = "linux"))]
  fn new_any_thread() -> Result<Self> {
    Ok(Self::init())
  }

  fn create_proxy(&self) -> EventProxy {
    unimplemented!()
  }

  fn handle(&self) -> Self::Handle {
    MockRuntimeHandle {
      context: self.context.clone(),
    }
  }

  #[cfg(all(desktop, feature = "global-shortcut"))]
  fn global_shortcut_manager(&self) -> Self::GlobalShortcutManager {
    self.global_shortcut_manager.clone()
  }

  #[cfg(feature = "clipboard")]
  fn clipboard_manager(&self) -> Self::ClipboardManager {
    self.clipboard_manager.clone()
  }

  fn create_window(&self, pending: PendingWindow<T, Self>) -> Result<DetachedWindow<T, Self>> {
    Ok(DetachedWindow {
      label: pending.label,
      dispatcher: MockDispatcher {
        context: self.context.clone(),
      },
      menu_ids: Default::default(),
      js_event_listeners: Default::default(),
    })
  }

  #[cfg(all(desktop, feature = "system-tray"))]
  #[cfg_attr(doc_cfg, doc(cfg(feature = "system-tray")))]
  fn system_tray(&self, system_tray: SystemTray) -> Result<Self::TrayHandler> {
    Ok(self.tray_handler.clone())
  }

  #[cfg(all(desktop, feature = "system-tray"))]
  #[cfg_attr(doc_cfg, doc(cfg(feature = "system-tray")))]
  fn on_system_tray_event<F: Fn(TrayId, &SystemTrayEvent) + Send + 'static>(&mut self, f: F) {}

  #[cfg(target_os = "macos")]
  #[cfg_attr(doc_cfg, doc(cfg(target_os = "macos")))]
  fn set_activation_policy(&mut self, activation_policy: tauri_runtime::ActivationPolicy) {}

  #[cfg(any(
    target_os = "macos",
    windows,
    target_os = "linux",
    target_os = "dragonfly",
    target_os = "freebsd",
    target_os = "netbsd",
    target_os = "openbsd"
  ))]
  fn run_iteration<F: Fn(RunEvent<T>) + 'static>(
    &mut self,
    callback: F,
  ) -> tauri_runtime::RunIteration {
    Default::default()
  }

  fn run<F: FnMut(RunEvent<T>) + 'static>(self, callback: F) {
    loop {
      std::thread::sleep(std::time::Duration::from_secs(1));
    }
  }
}<|MERGE_RESOLUTION|>--- conflicted
+++ resolved
@@ -552,13 +552,8 @@
 
 #[derive(Debug)]
 pub struct MockRuntime {
-<<<<<<< HEAD
-  pub context: RuntimeContext,
+  pub(crate) context: RuntimeContext,
   #[cfg(all(desktop, feature = "global-shortcut"))]
-=======
-  pub(crate) context: RuntimeContext,
-  #[cfg(feature = "global-shortcut")]
->>>>>>> 59ecfa4d
   global_shortcut_manager: MockGlobalShortcutManager,
   #[cfg(feature = "clipboard")]
   clipboard_manager: MockClipboardManager,
