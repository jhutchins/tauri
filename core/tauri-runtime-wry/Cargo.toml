--- conflicted
+++ resolved
@@ -14,11 +14,7 @@
 
 [dependencies]
 #wry = { version = "0.12", default-features = false, features = [ "file-drop", "protocol" ] }
-<<<<<<< HEAD
-wry = { git = "ssh://git@github.com/tauri-sec/wry", branch = "next", default-features = false, features = [ "file-drop", "protocol" ] }
-=======
 wry = { git = "https://github.com/tauri-apps/wry", rev = "a3829035a3e49e76db77b0db6924e147831124c7", default-features = false, features = [ "file-drop", "protocol", "transparent", "fullscreen" ] }
->>>>>>> 093f85dc
 tauri-runtime = { version = "0.2.1", path = "../tauri-runtime" }
 tauri-utils = { version = "1.0.0-beta.3", path = "../tauri-utils" }
 uuid = { version = "0.8.2", features = [ "v4" ] }
