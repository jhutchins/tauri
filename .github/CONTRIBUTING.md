# Tauri Contributing Guide

Hi! We, the maintainers, are really excited that you are interested in contributing to Tauri. Before submitting your contribution though, please make sure to take a moment and read through the [Code of Conduct](CODE_OF_CONDUCT.md), as well as the appropriate section for the contribution you intend to make:

- [Issue Reporting Guidelines](#issue-reporting-guidelines)
- [Pull Request Guidelines](#pull-request-guidelines)
- [Development Guide](#development-guide)

## Issue Reporting Guidelines

- The issue list of this repo is **exclusively** for bug reports and feature requests. Non-conforming issues will be closed immediately.

- If you have a question, you can get quick answers from the [Tauri Discord chat](https://discord.gg/SpmNs4S).

- Try to search for your issue, it may have already been answered or even fixed in the development branch (`dev`).

- Check if the issue is reproducible with the latest stable version of Tauri. If you are using a pre-release, please indicate the specific version you are using.

- It is **required** that you clearly describe the steps necessary to reproduce the issue you are running into. Although we would love to help our users as much as possible, diagnosing issues without clear reproduction steps is extremely time-consuming and simply not sustainable.

- Use only the minimum amount of code necessary to reproduce the unexpected behavior. A good bug report should isolate specific methods that exhibit unexpected behavior and precisely define how expectations were violated. What did you expect the method or methods to do, and how did the observed behavior differ? The more precisely you isolate the issue, the faster we can investigate.

- Issues with no clear repro steps will not be triaged. If an issue labeled "need repro" receives no further input from the issue author for more than 5 days, it will be closed.

- If your issue is resolved but still open, don’t hesitate to close it. In case you found a solution by yourself, it could be helpful to explain how you fixed it.

- Most importantly, we beg your patience: the team must balance your request against many other responsibilities — fixing other bugs, answering other questions, new features, new documentation, etc. The issue list is not paid support and we cannot make guarantees about how fast your issue can be resolved.

## Pull Request Guidelines

- It's OK to have multiple small commits as you work on the PR - we will let GitHub automatically squash it before merging.

- If adding new feature:

  - Provide convincing reason to add this feature. Ideally you should open a suggestion issue first and have it greenlighted before working on it.

- If fixing a bug:
  - If you are resolving a special issue, add `(fix: #xxxx[,#xxx])` (#xxxx is the issue id) in your PR title for a better release log, e.g. `fix: update entities encoding/decoding (fix #3899)`.
  - Provide detailed description of the bug in the PR, or link to an issue that does.

## Development Guide

**NOTE: Tauri is undergoing rapid development right now, and the docs match the latest published version of Tauri. They are horribly out of date when compared with the code in the dev branch. This contributor guide is up-to-date, but it doesn't cover all of Tauri's functions in depth. If you have any questions, don't hesitate to ask in our Discord server.**

### General Setup

First, [join our Discord server](https://discord.gg/SpmNs4S) and let us know that you want to contribute. This way we can point you in the right direction and help ensure your contribution will be as helpful as possible.

To set up your machine for development, follow the [Tauri setup guide](https://tauri.studio/en/docs/getting-started/intro#setting-up-your-environment) to get all the tools you need to develop Tauri apps. The only additional tool you may need is [Yarn](https://yarnpkg.com/), it is only required if you are developing the Node CLI/API (`cli/tauri.js` and `api`). Next, fork and clone this repo. It is structured as a monorepo, which means that all the various Tauri packages are under the same repository. The development process varies depending on what part of Tauri you are contributing to, see the guides below for per-package instructions.

Some Tauri packages will be automatically built when running one of the examples. Others, however, will need to be built beforehand. To build these automatically, run the `.scripts/setup.sh` (Linux and macOS) or `.scripts/setup.ps1` (Windows) script. This will install the Rust and Node.js CLI and build the JS API. After that, you should be able to run all the examples.

### Packages Overview

- The JS API (`/api`) contains JS bindings to the builtin Rust functions in the Rust API.
- The Rust API (`/core/tauri-api`) contains the Rust functions used by the JS API.
- Tauri.js (`/cli/tauri.js`) is the primary CLI for creating and developing Tauri apps.
- The Rust CLI (`/cli/core`) is a new version of the CLI that will replace Tauri.js, but now it only supports build and dev commands. Tauri.js will automatically use the Rust CLI for these commands.
- Tauri Bundler (`/cli/tauri-bundler`) is used by the Rust CLI to package executables into installers.
- Tauri Core (`/core/tauri`) is the heart of Tauri. It contains the code that starts the app, configures communication between Rust and the Webview, and ties all the other packages together.
- The Macros (`/core/tauri-macros`) are used by Tauri Core for various functions.

### Developing The Node.js CLI (Tauri.js)

Tauri.js is a CLI tool that houses the `init`, `info`, `icon`, and `deps` command. It also handles the `build` and `dev` command by forwarding them to the Rust CLI, which will eventually replace this modules completely. The code for Tauri.js is located in `[Tauri repo root]/cli/tauri.js`. There are a few package scripts you should be aware of:

- `build` builds the CLI
- `test` runs the unit and e2e test suite
- `lint` runs ESLint to catch linting errors
- `format` formats code with Prettier to match the style guide

To test your changes, we recommend using the helloworld example app, located in `[Tauri repo root]/examples/helloworld`. Run `yarn tauri [COMMAND]` to run a command using your local Tauri.js copy. You will need to rebuild Tauri.js after every change by running `yarn build` in the Tauri.js directory.

If you want to use your local copy of Tauri.js in another app, we recommend using [Yarn link](https://classic.yarnpkg.com/en/docs/cli/link/). First, make sure you have don't have Tauri.js installed globally by running `npm uninstall -g tauri && yarn global remove tauri`. Then, run `yarn link` in the Tauri.js directory (note that the setup script will do this for you, so you can skip this step if you ran that). Now, you can just run `tauri [COMMAND]` anywhere, and your local copy will be used.

### Developing Tauri Bundler and Rust CLI

The code for the bundler is located in `[Tauri repo root]/cli/tauri-bundler`, and the code for the Rust CLI is located in `[Tauri repo root]/cli/core`. If you are using your local copy of Tauri.js (see above), any changes you make to the bundler and CLI will be automatically built and applied when running the build or dev command. Otherwise, running `cargo install --path .` in the Rust CLI directory will allow you to run `cargo tauri build` and `cargo tauri dev` anywhere, using the updated copy of the bundler and cli. You will have to run this command each time you make a change in either package.

### Developing Tauri Core and Related Components (Rust API, Macros, and Utils)

<<<<<<< HEAD
The code for Tauri Core is located in `[Tauri repo root]/tauri`, and the Rust API, Macros, and Utils are in `[Tauri repo root]/tauri-(api/macros/utils)`. The easiest way to test your changes is to use the `[Tauri repo root]/examples/helloworld` app. It automatically rebuilds and uses your local copy of the Tauri core packages. Just run `yarn tauri build` or `yarn tauri dev` in the helloworld app directory after making changes to test them out. To use your local changes in another project, edit its `src-tauri/Cargo.toml` file so that the `tauri` key looks like `tauri = { path = "PATH", features = [ "api-all", "cli" ] }`, where `PATH` is the relative path to `[Tauri repo root]/tauri`. Then, your local copy of the Tauri core packages will be rebuilt and used whenever you build that project.
=======
The code for Tauri Core is located in `[Tauri repo root]/core/tauri`, and the Rust API, Macros, and Utils are in `[Tauri repo root]/core/tauri-(api/macros/utils)`. The easiest way to test your changes is to use the `[Tauri repo root]/examples/helloworld` app. It automatically rebuilds and uses your local copy of the Tauri core packages. Just run `yarn tauri build` or `yarn tauri dev` in the helloworld app directory after making changes to test them out. To use your local changes in another project, edit its `src-tauri/Cargo.toml` file so that the `tauri` key looks like `tauri = { path = "PATH", features = [ "api-all", "cli" ] }`, where `PATH` is the relative path to `[Tauri repo root]/core/tauri`. Then, your local copy of the Tauri core packages will be rebuilt and used whenever you build that project.
>>>>>>> 44fc65c7

### Developing the JS API

The JS API provides bindings between the developer's JS in the Webview and the builtin Tauri APIs, written in Rust. Its code is located in `[Tauri repo root]/api`. After making changes to the code, run `yarn build` to build it. To test your changes, we recommend using the API example app, located in `[Tauri repo root]/examples/api`. It will automatically use your local copy of the JS API and provides a helpful UI to test the various commands.

## Financial Contribution

Tauri is an MIT-licensed open source project. Its ongoing development can be supported via [Github Sponsors](https://github.com/sponsors/nothingismagick) or [Open Collective](https://opencollective.com/tauri). We prefer Github Sponsors as donations made are doubled through the matching fund program.<|MERGE_RESOLUTION|>--- conflicted
+++ resolved
@@ -79,11 +79,7 @@
 
 ### Developing Tauri Core and Related Components (Rust API, Macros, and Utils)
 
-<<<<<<< HEAD
-The code for Tauri Core is located in `[Tauri repo root]/tauri`, and the Rust API, Macros, and Utils are in `[Tauri repo root]/tauri-(api/macros/utils)`. The easiest way to test your changes is to use the `[Tauri repo root]/examples/helloworld` app. It automatically rebuilds and uses your local copy of the Tauri core packages. Just run `yarn tauri build` or `yarn tauri dev` in the helloworld app directory after making changes to test them out. To use your local changes in another project, edit its `src-tauri/Cargo.toml` file so that the `tauri` key looks like `tauri = { path = "PATH", features = [ "api-all", "cli" ] }`, where `PATH` is the relative path to `[Tauri repo root]/tauri`. Then, your local copy of the Tauri core packages will be rebuilt and used whenever you build that project.
-=======
 The code for Tauri Core is located in `[Tauri repo root]/core/tauri`, and the Rust API, Macros, and Utils are in `[Tauri repo root]/core/tauri-(api/macros/utils)`. The easiest way to test your changes is to use the `[Tauri repo root]/examples/helloworld` app. It automatically rebuilds and uses your local copy of the Tauri core packages. Just run `yarn tauri build` or `yarn tauri dev` in the helloworld app directory after making changes to test them out. To use your local changes in another project, edit its `src-tauri/Cargo.toml` file so that the `tauri` key looks like `tauri = { path = "PATH", features = [ "api-all", "cli" ] }`, where `PATH` is the relative path to `[Tauri repo root]/core/tauri`. Then, your local copy of the Tauri core packages will be rebuilt and used whenever you build that project.
->>>>>>> 44fc65c7
 
 ### Developing the JS API
 
